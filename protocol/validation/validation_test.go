package validation

import (
	"fmt"
	"math"
	"testing"

	"github.com/bytom/consensus"
	"github.com/bytom/crypto/sha3pool"
	"github.com/bytom/errors"
	"github.com/bytom/protocol/bc"
	"github.com/bytom/protocol/bc/legacy"
	"github.com/bytom/protocol/seed"
	"github.com/bytom/protocol/vm"
	"github.com/bytom/testutil"

	"github.com/davecgh/go-spew/spew"
	"github.com/golang/protobuf/proto"
)

func init() {
	spew.Config.DisableMethods = true
}

func TestGasStatus(t *testing.T) {
	cases := []struct {
		input  *gasState
		output *gasState
		f      func(*gasState) error
		err    error
	}{
		{
			input: &gasState{
				gasLeft:  10000,
				gasUsed:  0,
				BTMValue: 0,
			},
			output: &gasState{
				gasLeft:  10000 / GasRate,
				gasUsed:  0,
				BTMValue: 10000,
			},
			f: func(input *gasState) error {
				return input.setGas(10000)
			},
			err: nil,
		},
		{
			input: &gasState{
				gasLeft:  10000,
				gasUsed:  0,
				BTMValue: 0,
			},
			output: &gasState{
				gasLeft:  10000,
				gasUsed:  0,
				BTMValue: 0,
			},
			f: func(input *gasState) error {
				return input.setGas(-10000)
			},
			err: errGasCalculate,
		},
		{
			input: &gasState{
				gasLeft:  defaultGasLimit,
				gasUsed:  0,
				BTMValue: 0,
			},
			output: &gasState{
				gasLeft:  defaultGasLimit,
				gasUsed:  0,
				BTMValue: 80000000000,
			},
			f: func(input *gasState) error {
				return input.setGas(80000000000)
			},
			err: nil,
		},
		{
			input: &gasState{
				gasLeft:  10000,
				gasUsed:  0,
				BTMValue: 0,
			},
			output: &gasState{
				gasLeft:  10000,
				gasUsed:  0,
				BTMValue: 0,
			},
			f: func(input *gasState) error {
				return input.updateUsage(-1)
			},
			err: errGasCalculate,
		},
		{
			input: &gasState{
				gasLeft:  10000,
				gasUsed:  0,
				BTMValue: 0,
			},
			output: &gasState{
				gasLeft:  9999,
				gasUsed:  1,
				BTMValue: 0,
			},
			f: func(input *gasState) error {
				return input.updateUsage(9999)
			},
			err: nil,
		},
	}

	for _, c := range cases {
		err := c.f(c.input)

		if err != c.err {
			t.Errorf("got error %s, want %s", err, c.err)
		} else if *c.input != *c.output {
			t.Errorf("got gasStatus %s, want %s;", c.input, c.output)
		}
	}
}

func TestTxValidation(t *testing.T) {
	var (
		tx      *bc.Tx
		vs      *validationState
		fixture *txFixture

		// the mux from tx, pulled out for convenience
		mux *bc.Mux
	)

	cases := []struct {
		desc string // description of the test case
		f    func() // function to adjust tx, vs, and/or mux
		err  error  // expected error
	}{
		{
			desc: "base case",
		},
		{
			desc: "failing mux program",
			f: func() {
				mux.Program.Code = []byte{byte(vm.OP_FALSE)}
			},
			err: vm.ErrFalseVMResult,
		},
		{
			desc: "unbalanced mux amounts",
			f: func() {
				mux.Sources[0].Value.Amount++
				iss := tx.Entries[*mux.Sources[0].Ref].(*bc.Issuance)
				iss.WitnessDestination.Value.Amount++
			},
			err: errUnbalanced,
		},
		{
			desc: "overflowing mux source amounts",
			f: func() {
				mux.Sources[0].Value.Amount = math.MaxInt64
				iss := tx.Entries[*mux.Sources[0].Ref].(*bc.Issuance)
				iss.WitnessDestination.Value.Amount = math.MaxInt64
			},
			err: errOverflow,
		},
		{
			desc: "underflowing mux destination amounts",
			f: func() {
				mux.WitnessDestinations[0].Value.Amount = math.MaxInt64
				out := tx.Entries[*mux.WitnessDestinations[0].Ref].(*bc.Output)
				out.Source.Value.Amount = math.MaxInt64
				mux.WitnessDestinations[1].Value.Amount = math.MaxInt64
				out = tx.Entries[*mux.WitnessDestinations[1].Ref].(*bc.Output)
				out.Source.Value.Amount = math.MaxInt64
			},
			err: errOverflow,
		},
		{
			desc: "unbalanced mux assets",
			f: func() {
				mux.Sources[1].Value.AssetId = newAssetID(255)
				sp := tx.Entries[*mux.Sources[1].Ref].(*bc.Spend)
				sp.WitnessDestination.Value.AssetId = newAssetID(255)
			},
			err: errUnbalanced,
		},
		{
			desc: "nonempty mux exthash",
			f: func() {
				mux.ExtHash = newHash(1)
			},
			err: errNonemptyExtHash,
		},
		{
			desc: "nonempty mux exthash, but that's OK",
			f: func() {
				tx.Version = 2
				mux.ExtHash = newHash(1)
			},
		},
		{
			desc: "failing nonce program",
			f: func() {
				iss := txIssuance(t, tx, 0)
				nonce := tx.Entries[*iss.AnchorId].(*bc.Nonce)
				nonce.Program.Code = []byte{byte(vm.OP_FALSE)}
			},
			err: vm.ErrFalseVMResult,
		},
		{
			desc: "nonce exthash nonempty",
			f: func() {
				iss := txIssuance(t, tx, 0)
				nonce := tx.Entries[*iss.AnchorId].(*bc.Nonce)
				nonce.ExtHash = newHash(1)
			},
			err: errNonemptyExtHash,
		},
		{
			desc: "nonce exthash nonempty, but that's OK",
			f: func() {
				tx.Version = 2
				iss := txIssuance(t, tx, 0)
				nonce := tx.Entries[*iss.AnchorId].(*bc.Nonce)
				nonce.ExtHash = newHash(1)
			},
		},
		{
			desc: "mismatched output source / mux dest position",
			f: func() {
				tx.Entries[*tx.ResultIds[0]].(*bc.Output).Source.Position = 1
			},
			err: errMismatchedPosition,
		},
		{
			desc: "mismatched output source and mux dest",
			f: func() {
				// For this test, it's necessary to construct a mostly
				// identical second transaction in order to get a similar but
				// not equal output entry for the mux to falsely point
				// to. That entry must be added to the first tx's Entries map.
				fixture.txOutputs[0].ReferenceData = []byte{1}
				fixture2 := sample(t, fixture)
				tx2 := legacy.NewTx(*fixture2.tx).Tx
				out2ID := tx2.ResultIds[0]
				out2 := tx2.Entries[*out2ID].(*bc.Output)
				tx.Entries[*out2ID] = out2
				mux.WitnessDestinations[0].Ref = out2ID
			},
			err: errMismatchedReference,
		},
		{
			desc: "invalid mux destination position",
			f: func() {
				mux.WitnessDestinations[0].Position = 1
			},
			err: errPosition,
		},
		{
			desc: "mismatched mux dest value / output source value",
			f: func() {
				outID := tx.ResultIds[0]
				out := tx.Entries[*outID].(*bc.Output)
				mux.WitnessDestinations[0].Value = &bc.AssetAmount{
					AssetId: out.Source.Value.AssetId,
					Amount:  out.Source.Value.Amount + 1,
				}
				mux.Sources[0].Value.Amount++ // the mux must still balance
			},
			err: errMismatchedValue,
		},
		{
			desc: "output exthash nonempty",
			f: func() {
				tx.Entries[*tx.ResultIds[0]].(*bc.Output).ExtHash = newHash(1)
			},
			err: errNonemptyExtHash,
		},
		{
			desc: "output exthash nonempty, but that's OK",
			f: func() {
				tx.Version = 2
				tx.Entries[*tx.ResultIds[0]].(*bc.Output).ExtHash = newHash(1)
			},
		},
		{
			desc: "empty tx results",
			f: func() {
				tx.ResultIds = nil
			},
			err: errEmptyResults,
		},
		{
			desc: "empty tx results, but that's OK",
			f: func() {
				tx.Version = 2
				tx.ResultIds = nil
			},
		},
		{
			desc: "tx header exthash nonempty",
			f: func() {
				tx.ExtHash = newHash(1)
			},
			err: errNonemptyExtHash,
		},
		{
			desc: "tx header exthash nonempty, but that's OK",
			f: func() {
				tx.Version = 2
				tx.ExtHash = newHash(1)
			},
		},
		{
			desc: "issuance program failure",
			f: func() {
				iss := txIssuance(t, tx, 0)
				iss.WitnessArguments[0] = []byte{}
			},
			err: vm.ErrFalseVMResult,
		},
		{
			desc: "issuance exthash nonempty",
			f: func() {
				iss := txIssuance(t, tx, 0)
				iss.ExtHash = newHash(1)
			},
			err: errNonemptyExtHash,
		},
		{
			desc: "issuance exthash nonempty, but that's OK",
			f: func() {
				tx.Version = 2
				iss := txIssuance(t, tx, 0)
				iss.ExtHash = newHash(1)
			},
		},
		{
			desc: "spend control program failure",
			f: func() {
				spend := txSpend(t, tx, 1)
				spend.WitnessArguments[0] = []byte{}
			},
			err: vm.ErrFalseVMResult,
		},
		{
			desc: "mismatched spent source/witness value",
			f: func() {
				spend := txSpend(t, tx, 1)
				spentOutput := tx.Entries[*spend.SpentOutputId].(*bc.Output)
				spentOutput.Source.Value = &bc.AssetAmount{
					AssetId: spend.WitnessDestination.Value.AssetId,
					Amount:  spend.WitnessDestination.Value.Amount + 1,
				}
			},
			err: errMismatchedValue,
		},
		{
			desc: "spend exthash nonempty",
			f: func() {
				spend := txSpend(t, tx, 1)
				spend.ExtHash = newHash(1)
			},
			err: errNonemptyExtHash,
		},
		{
			desc: "spend exthash nonempty, but that's OK",
			f: func() {
				tx.Version = 2
				spend := txSpend(t, tx, 1)
				spend.ExtHash = newHash(1)
			},
		},
	}

	for _, c := range cases {
		t.Run(c.desc, func(t *testing.T) {
			fixture = sample(t, nil)
			tx = legacy.NewTx(*fixture.tx).Tx
			vs = &validationState{
				block:   mockBlock(),
				tx:      tx,
				entryID: tx.ID,
				gas: &gasState{
					gasLeft: int64(80000),
					gasUsed: 0,
				},
				cache: make(map[bc.Hash]error),
			}
			out := tx.Entries[*tx.ResultIds[0]].(*bc.Output)
			muxID := out.Source.Ref
			mux = tx.Entries[*muxID].(*bc.Mux)

			if c.f != nil {
				c.f()
			}
			err := checkValid(vs, tx.TxHeader)

			if rootErr(err) != c.err {
				t.Errorf("got error %s, want %s; validationState is:\n%s", err, c.err, spew.Sdump(vs))
			}
		})
	}
}

func TestValidateBlock(t *testing.T) {
	s := bc.NewHash([32]byte{})
	cases := []struct {
		block *bc.Block
		err   error
	}{
		{
			block: &bc.Block{
				BlockHeader: &bc.BlockHeader{
<<<<<<< HEAD
					Height: 1,
					Seed:   &s,
=======
					Height: 0,
>>>>>>> f71638d6
				},
				Transactions: []*bc.Tx{mockCoinbaseTx(1470000000000000000)},
			},
			err: nil,
		},
		{
			block: &bc.Block{
				BlockHeader: &bc.BlockHeader{
<<<<<<< HEAD
					Height: 1,
					Seed:   &s,
=======
					Height: 0,
>>>>>>> f71638d6
				},
				Transactions: []*bc.Tx{mockCoinbaseTx(1)},
			},
			err: errWrongCoinbaseTransaction,
		},
		{
			block: &bc.Block{
				BlockHeader: &bc.BlockHeader{
<<<<<<< HEAD
					Height:         1,
					Seed:           &s,
=======
					Height:         0,
>>>>>>> f71638d6
					SerializedSize: 88888888,
				},
				Transactions: []*bc.Tx{mockCoinbaseTx(1)},
			},
			err: errWrongBlockSize,
		},
	}

	seedCaches := seed.NewSeedCaches()
	for _, c := range cases {
		txRoot, err := bc.MerkleRoot(c.block.Transactions)
		if err != nil {
			t.Errorf("computing transaction merkle root", err)
			continue
		}
		c.block.TransactionsRoot = &txRoot

		if err = ValidateBlock(c.block, nil, seedCaches); rootErr(err) != c.err {
			t.Errorf("got error %s, want %s", err, c.err)
		}
	}
}

func TestCoinbase(t *testing.T) {
	CbTx := mockCoinbaseTx(5000000000)
	errCbTx := legacy.MapTx(&legacy.TxData{
		Outputs: []*legacy.TxOutput{
			legacy.NewTxOutput(bc.AssetID{
				V0: uint64(18446744073709551611),
				V1: uint64(18446744073709551615),
				V2: uint64(18446744073709551615),
				V3: uint64(18446744073709551615),
			}, 800000000000, []byte{1}, nil),
		},
	})
	cases := []struct {
		block *bc.Block
		tx    *bc.Tx
		err   error
	}{
		{
			block: &bc.Block{
				BlockHeader: &bc.BlockHeader{
					Height: 666,
				},
				Transactions: []*bc.Tx{errCbTx},
			},
			tx:  CbTx,
			err: errWrongCoinbaseTransaction,
		},
		{
			block: &bc.Block{
				BlockHeader: &bc.BlockHeader{
					Height: 666,
				},
				Transactions: []*bc.Tx{CbTx},
			},
			tx:  CbTx,
			err: nil,
		},
		{
			block: &bc.Block{
				BlockHeader: &bc.BlockHeader{
					Height: 666,
				},
				Transactions: []*bc.Tx{errCbTx},
			},
			tx:  errCbTx,
			err: errWrongCoinbaseAsset,
		},
	}

	for _, c := range cases {
		_, err := ValidateTx(c.tx, c.block)

		if rootErr(err) != c.err {
			t.Errorf("got error %s, want %s", err, c.err)
		}
	}
}

func TestBlockHeaderValid(t *testing.T) {
	base := bc.NewBlockHeader(1, 1, &bc.Hash{}, &bc.Hash{}, 1, &bc.Hash{}, &bc.Hash{}, 0, 0)
	baseBytes, _ := proto.Marshal(base)

	var bh bc.BlockHeader

	cases := []struct {
		f   func()
		err error
	}{
		{},
		{
			f: func() {
				bh.Version = 2
			},
		},
	}

	for i, c := range cases {
		t.Run(fmt.Sprintf("case %d", i), func(t *testing.T) {
			proto.Unmarshal(baseBytes, &bh)
			if c.f != nil {
				c.f()
			}
		})
	}
}

// A txFixture is returned by sample (below) to produce a sample
// transaction, which takes a separate, optional _input_ txFixture to
// affect the transaction that's built. The components of the
// transaction are the fields of txFixture.
type txFixture struct {
	initialBlockID bc.Hash
	issuanceProg   bc.Program
	issuanceArgs   [][]byte
	assetDef       []byte
	assetID        bc.AssetID
	txVersion      uint64
	txInputs       []*legacy.TxInput
	txOutputs      []*legacy.TxOutput
	txRefData      []byte
	tx             *legacy.TxData
}

// Produces a sample transaction in a txFixture object (see above). A
// separate input txFixture can be used to alter the transaction
// that's created.
//
// The output of this function can be used as the input to a
// subsequent call to make iterative refinements to a test object.
//
// The default transaction produced is valid and has three inputs:
//  - an issuance of 10 units
//  - a spend of 20 units
//  - a spend of 40 units
// and two outputs, one of 25 units and one of 45 units.
// All amounts are denominated in the same asset.
//
// The issuance program for the asset requires two numbers as
// arguments that add up to 5. The prevout control programs require
// two numbers each, adding to 9 and 13, respectively.
//
// The min and max times for the transaction are now +/- one minute.
func sample(tb testing.TB, in *txFixture) *txFixture {
	var result txFixture
	if in != nil {
		result = *in
	}

	if result.initialBlockID.IsZero() {
		result.initialBlockID = *newHash(1)
	}
	if testutil.DeepEqual(result.issuanceProg, bc.Program{}) {
		prog, err := vm.Assemble("ADD 5 NUMEQUAL")
		if err != nil {
			tb.Fatal(err)
		}
		result.issuanceProg = bc.Program{VmVersion: 1, Code: prog}
	}
	if len(result.issuanceArgs) == 0 {
		result.issuanceArgs = [][]byte{[]byte{2}, []byte{3}}
	}
	if len(result.assetDef) == 0 {
		result.assetDef = []byte{2}
	}
	if result.assetID.IsZero() {
		refdatahash := hashData(result.assetDef)
		result.assetID = bc.ComputeAssetID(result.issuanceProg.Code, &result.initialBlockID, result.issuanceProg.VmVersion, &refdatahash)
	}

	if result.txVersion == 0 {
		result.txVersion = 1
	}
	if len(result.txInputs) == 0 {
		cp1, err := vm.Assemble("ADD 9 NUMEQUAL")
		if err != nil {
			tb.Fatal(err)
		}
		args1 := [][]byte{[]byte{4}, []byte{5}}

		cp2, err := vm.Assemble("ADD 13 NUMEQUAL")
		if err != nil {
			tb.Fatal(err)
		}
		args2 := [][]byte{[]byte{6}, []byte{7}}

		result.txInputs = []*legacy.TxInput{
			legacy.NewIssuanceInput([]byte{3}, 10, []byte{4}, result.initialBlockID, result.issuanceProg.Code, result.issuanceArgs, result.assetDef),
			legacy.NewSpendInput(args1, *newHash(5), result.assetID, 20, 0, cp1, *newHash(6), []byte{7}),
			legacy.NewSpendInput(args2, *newHash(8), result.assetID, 40, 0, cp2, *newHash(9), []byte{10}),
		}
	}

	result.txInputs = append(result.txInputs, mockGasTxInput())

	if len(result.txOutputs) == 0 {
		cp1, err := vm.Assemble("ADD 17 NUMEQUAL")
		if err != nil {
			tb.Fatal(err)
		}
		cp2, err := vm.Assemble("ADD 21 NUMEQUAL")
		if err != nil {
			tb.Fatal(err)
		}

		result.txOutputs = []*legacy.TxOutput{
			legacy.NewTxOutput(result.assetID, 25, cp1, []byte{11}),
			legacy.NewTxOutput(result.assetID, 45, cp2, []byte{12}),
		}
	}
	if len(result.txRefData) == 0 {
		result.txRefData = []byte{13}
	}

	result.tx = &legacy.TxData{
		Version:       result.txVersion,
		Inputs:        result.txInputs,
		Outputs:       result.txOutputs,
		ReferenceData: result.txRefData,
	}

	return &result
}

func mockBlock() *bc.Block {
	return &bc.Block{
		BlockHeader: &bc.BlockHeader{
			Height: 666,
		},
	}
}

func mockCoinbaseTx(amount uint64) *bc.Tx {
	return legacy.MapTx(&legacy.TxData{
		Outputs: []*legacy.TxOutput{
			legacy.NewTxOutput(*consensus.BTMAssetID, amount, []byte{1}, nil),
		},
	})
}

func mockGasTxInput() *legacy.TxInput {
	return legacy.NewSpendInput([][]byte{}, *newHash(8), *consensus.BTMAssetID, 100000000, 0, []byte{byte(vm.OP_TRUE)}, *newHash(9), []byte{})
}

// Like errors.Root, but also unwraps vm.Error objects.
func rootErr(e error) error {
	for {
		e = errors.Root(e)
		if e2, ok := e.(vm.Error); ok {
			e = e2.Err
			continue
		}
		return e
	}
}

func hashData(data []byte) bc.Hash {
	var b32 [32]byte
	sha3pool.Sum256(b32[:], data)
	return bc.NewHash(b32)
}

func newHash(n byte) *bc.Hash {
	h := bc.NewHash([32]byte{n})
	return &h
}

func newAssetID(n byte) *bc.AssetID {
	a := bc.NewAssetID([32]byte{n})
	return &a
}

func txIssuance(t *testing.T, tx *bc.Tx, index int) *bc.Issuance {
	id := tx.InputIDs[index]
	res, err := tx.Issuance(id)
	if err != nil {
		t.Fatal(err)
	}
	return res
}

func txSpend(t *testing.T, tx *bc.Tx, index int) *bc.Spend {
	id := tx.InputIDs[index]
	res, err := tx.Spend(id)
	if err != nil {
		t.Fatal(err)
	}
	return res
}<|MERGE_RESOLUTION|>--- conflicted
+++ resolved
@@ -414,12 +414,7 @@
 		{
 			block: &bc.Block{
 				BlockHeader: &bc.BlockHeader{
-<<<<<<< HEAD
-					Height: 1,
-					Seed:   &s,
-=======
 					Height: 0,
->>>>>>> f71638d6
 				},
 				Transactions: []*bc.Tx{mockCoinbaseTx(1470000000000000000)},
 			},
@@ -428,12 +423,7 @@
 		{
 			block: &bc.Block{
 				BlockHeader: &bc.BlockHeader{
-<<<<<<< HEAD
-					Height: 1,
-					Seed:   &s,
-=======
 					Height: 0,
->>>>>>> f71638d6
 				},
 				Transactions: []*bc.Tx{mockCoinbaseTx(1)},
 			},
@@ -442,12 +432,7 @@
 		{
 			block: &bc.Block{
 				BlockHeader: &bc.BlockHeader{
-<<<<<<< HEAD
-					Height:         1,
-					Seed:           &s,
-=======
 					Height:         0,
->>>>>>> f71638d6
 					SerializedSize: 88888888,
 				},
 				Transactions: []*bc.Tx{mockCoinbaseTx(1)},
